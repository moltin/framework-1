<?php

use Mockery as m;
use Illuminate\Database\Query\Builder;
use Illuminate\Database\Query\Expression as Raw;

class DatabaseQueryBuilderTest extends PHPUnit_Framework_TestCase {

	public function tearDown()
	{
		m::close();
	}


	public function testBasicSelect()
	{
		$builder = $this->getBuilder();
		$builder->select('*')->from('users');
		$this->assertEquals('select * from "users"', $builder->toSql());
	}


	public function testBasicTableWrappingProtectsQuotationMarks()
	{
		$builder = $this->getBuilder();
		$builder->select('*')->from('some"table');
		$this->assertEquals('select * from "some""table"', $builder->toSql());
	}


	public function testAddingSelects()
	{
		$builder = $this->getBuilder();
		$builder->select('foo')->addSelect('bar')->addSelect(array('baz', 'boom'))->from('users');
		$this->assertEquals('select "foo", "bar", "baz", "boom" from "users"', $builder->toSql());
	}


	public function testBasicSelectWithPrefix()
	{
		$builder = $this->getBuilder();
		$builder->getGrammar()->setTablePrefix('prefix_');
		$builder->select('*')->from('users');
		$this->assertEquals('select * from "prefix_users"', $builder->toSql());
	}


	public function testBasicSelectDistinct()
	{
		$builder = $this->getBuilder();
		$builder->distinct()->select('foo', 'bar')->from('users');
		$this->assertEquals('select distinct "foo", "bar" from "users"', $builder->toSql());
	}


	public function testSelectWithCaching()
	{
		$cache = m::mock('stdClass');
		$driver = m::mock('stdClass');
		$query = $this->setupCacheTestQuery($cache, $driver);

		$query = $query->remember(5);

		$driver->shouldReceive('remember')
						 ->once()
						 ->with($query->getCacheKey(), 5, m::type('Closure'))
						 ->andReturnUsing(function($key, $minutes, $callback) { return $callback(); });


		$this->assertEquals($query->get(), array('results'));
	}


	public function testSelectWithCachingForever()
	{
		$cache = m::mock('stdClass');
		$driver = m::mock('stdClass');
		$query = $this->setupCacheTestQuery($cache, $driver);

		$query = $query->rememberForever();

		$driver->shouldReceive('rememberForever')
												->once()
												->with($query->getCacheKey(), m::type('Closure'))
												->andReturnUsing(function($key, $callback) { return $callback(); });



		$this->assertEquals($query->get(), array('results'));
	}


	public function testSelectWithCachingAndTags()
	{
		$taggedCache = m::mock('StdClass');
		$cache = m::mock('stdClass');
		$driver = m::mock('stdClass');

		$driver->shouldReceive('tags')
				->once()
				->with(array('foo','bar'))
				->andReturn($taggedCache);

		$query = $this->setupCacheTestQuery($cache, $driver);
		$query = $query->cacheTags(array('foo', 'bar'))->remember(5);

		$taggedCache->shouldReceive('remember')
						->once()
						->with($query->getCacheKey(), 5, m::type('Closure'))
						->andReturnUsing(function($key, $minutes, $callback) { return $callback(); });

		$this->assertEquals($query->get(), array('results'));
	}


	public function testBasicAlias()
	{
		$builder = $this->getBuilder();
		$builder->select('foo as bar')->from('users');
		$this->assertEquals('select "foo" as "bar" from "users"', $builder->toSql());
	}


	public function testBasicTableWrapping()
	{
		$builder = $this->getBuilder();
		$builder->select('*')->from('public.users');
		$this->assertEquals('select * from "public"."users"', $builder->toSql());
	}


	public function testBasicWheres()
	{
		$builder = $this->getBuilder();
		$builder->select('*')->from('users')->where('id', '=', 1);
		$this->assertEquals('select * from "users" where "id" = ?', $builder->toSql());
		$this->assertEquals(array(0 => 1), $builder->getBindings());
	}


	public function testMySqlWrappingProtectsQuotationMarks()
	{
		$builder = $this->getMySqlBuilder();
		$builder->select('*')->From('some`table');
		$this->assertEquals('select * from `some``table`', $builder->toSql());
	}


	public function testWhereDayMySql()
	{
		$builder = $this->getMySqlBuilder();
		$builder->select('*')->from('users')->whereDay('created_at', '=', 1);
		$this->assertEquals('select * from `users` where day(`created_at`) = ?', $builder->toSql());
		$this->assertEquals(array(0 => 1), $builder->getBindings());
	}


	public function testWhereMonthMySql()
	{
		$builder = $this->getMySqlBuilder();
		$builder->select('*')->from('users')->whereMonth('created_at', '=', 5);
		$this->assertEquals('select * from `users` where month(`created_at`) = ?', $builder->toSql());
		$this->assertEquals(array(0 => 5), $builder->getBindings());
	}


	public function testWhereYearMySql()
	{
		$builder = $this->getMySqlBuilder();
		$builder->select('*')->from('users')->whereYear('created_at', '=', 2014);
		$this->assertEquals('select * from `users` where year(`created_at`) = ?', $builder->toSql());
		$this->assertEquals(array(0 => 2014), $builder->getBindings());
	}


	public function testWhereDayPostgres()
	{
		$builder = $this->getPostgresBuilder();
		$builder->select('*')->from('users')->whereDay('created_at', '=', 1);
		$this->assertEquals('select * from "users" where day("created_at") = ?', $builder->toSql());
		$this->assertEquals(array(0 => 1), $builder->getBindings());
	}


	public function testWhereMonthPostgres()
	{
		$builder = $this->getPostgresBuilder();
		$builder->select('*')->from('users')->whereMonth('created_at', '=', 5);
		$this->assertEquals('select * from "users" where month("created_at") = ?', $builder->toSql());
		$this->assertEquals(array(0 => 5), $builder->getBindings());
	}


	public function testWhereYearPostgres()
	{
		$builder = $this->getPostgresBuilder();
		$builder->select('*')->from('users')->whereYear('created_at', '=', 2014);
		$this->assertEquals('select * from "users" where year("created_at") = ?', $builder->toSql());
		$this->assertEquals(array(0 => 2014), $builder->getBindings());
	}


	public function testWhereDaySqlite()
	{
		$builder = $this->getSQLiteBuilder();
		$builder->select('*')->from('users')->whereDay('created_at', '=', 1);
		$this->assertEquals('select * from "users" where strftime(\'%d\', "created_at") = ?', $builder->toSql());
		$this->assertEquals(array(0 => 1), $builder->getBindings());
	}


	public function testWhereMonthSqlite()
	{
		$builder = $this->getSQLiteBuilder();
		$builder->select('*')->from('users')->whereMonth('created_at', '=', 5);
		$this->assertEquals('select * from "users" where strftime(\'%m\', "created_at") = ?', $builder->toSql());
		$this->assertEquals(array(0 => 5), $builder->getBindings());
	}


	public function testWhereYearSqlite()
	{
		$builder = $this->getSQLiteBuilder();
		$builder->select('*')->from('users')->whereYear('created_at', '=', 2014);
		$this->assertEquals('select * from "users" where strftime(\'%Y\', "created_at") = ?', $builder->toSql());
		$this->assertEquals(array(0 => 2014), $builder->getBindings());
	}


	public function testWhereDaySqlServer()
	{
		$builder = $this->getPostgresBuilder();
		$builder->select('*')->from('users')->whereDay('created_at', '=', 1);
		$this->assertEquals('select * from "users" where day("created_at") = ?', $builder->toSql());
		$this->assertEquals(array(0 => 1), $builder->getBindings());
	}


	public function testWhereMonthSqlServer()
	{
		$builder = $this->getPostgresBuilder();
		$builder->select('*')->from('users')->whereMonth('created_at', '=', 5);
		$this->assertEquals('select * from "users" where month("created_at") = ?', $builder->toSql());
		$this->assertEquals(array(0 => 5), $builder->getBindings());
	}


	public function testWhereYearSqlServer()
	{
		$builder = $this->getPostgresBuilder();
		$builder->select('*')->from('users')->whereYear('created_at', '=', 2014);
		$this->assertEquals('select * from "users" where year("created_at") = ?', $builder->toSql());
		$this->assertEquals(array(0 => 2014), $builder->getBindings());
	}


	public function testWhereBetweens()
	{
		$builder = $this->getBuilder();
		$builder->select('*')->from('users')->whereBetween('id', array(1, 2));
		$this->assertEquals('select * from "users" where "id" between ? and ?', $builder->toSql());
		$this->assertEquals(array(0 => 1, 1 => 2), $builder->getBindings());

		$builder = $this->getBuilder();
		$builder->select('*')->from('users')->whereNotBetween('id', array(1, 2));
		$this->assertEquals('select * from "users" where "id" not between ? and ?', $builder->toSql());
		$this->assertEquals(array(0 => 1, 1 => 2), $builder->getBindings());
	}


	public function testBasicOrWheres()
	{
		$builder = $this->getBuilder();
		$builder->select('*')->from('users')->where('id', '=', 1)->orWhere('email', '=', 'foo');
		$this->assertEquals('select * from "users" where "id" = ? or "email" = ?', $builder->toSql());
		$this->assertEquals(array(0 => 1, 1 => 'foo'), $builder->getBindings());
	}


	public function testRawWheres()
	{
		$builder = $this->getBuilder();
		$builder->select('*')->from('users')->whereRaw('id = ? or email = ?', array(1, 'foo'));
		$this->assertEquals('select * from "users" where id = ? or email = ?', $builder->toSql());
		$this->assertEquals(array(0 => 1, 1 => 'foo'), $builder->getBindings());
	}


	public function testRawOrWheres()
	{
		$builder = $this->getBuilder();
		$builder->select('*')->from('users')->where('id', '=', 1)->orWhereRaw('email = ?', array('foo'));
		$this->assertEquals('select * from "users" where "id" = ? or email = ?', $builder->toSql());
		$this->assertEquals(array(0 => 1, 1 => 'foo'), $builder->getBindings());
	}


	public function testBasicWhereIns()
	{
		$builder = $this->getBuilder();
		$builder->select('*')->from('users')->whereIn('id', array(1, 2, 3));
		$this->assertEquals('select * from "users" where "id" in (?, ?, ?)', $builder->toSql());
		$this->assertEquals(array(0 => 1, 1 => 2, 2 => 3), $builder->getBindings());

		$builder = $this->getBuilder();
		$builder->select('*')->from('users')->where('id', '=', 1)->orWhereIn('id', array(1, 2, 3));
		$this->assertEquals('select * from "users" where "id" = ? or "id" in (?, ?, ?)', $builder->toSql());
		$this->assertEquals(array(0 => 1, 1 => 1, 2 => 2, 3 => 3), $builder->getBindings());
	}


	public function testBasicWhereNotIns()
	{
		$builder = $this->getBuilder();
		$builder->select('*')->from('users')->whereNotIn('id', array(1, 2, 3));
		$this->assertEquals('select * from "users" where "id" not in (?, ?, ?)', $builder->toSql());
		$this->assertEquals(array(0 => 1, 1 => 2, 2 => 3), $builder->getBindings());

		$builder = $this->getBuilder();
		$builder->select('*')->from('users')->where('id', '=', 1)->orWhereNotIn('id', array(1, 2, 3));
		$this->assertEquals('select * from "users" where "id" = ? or "id" not in (?, ?, ?)', $builder->toSql());
		$this->assertEquals(array(0 => 1, 1 => 1, 2 => 2, 3 => 3), $builder->getBindings());
	}


	public function testUnions()
	{
		$builder = $this->getBuilder();
		$builder->select('*')->from('users')->where('id', '=', 1);
		$builder->union($this->getBuilder()->select('*')->from('users')->where('id', '=', 2));
		$this->assertEquals('select * from "users" where "id" = ? union select * from "users" where "id" = ?', $builder->toSql());
		$this->assertEquals(array(0 => 1, 1 => 2), $builder->getBindings());

		$builder = $this->getMySqlBuilder();
		$builder->select('*')->from('users')->where('id', '=', 1);
		$builder->union($this->getMySqlBuilder()->select('*')->from('users')->where('id', '=', 2));
		$this->assertEquals('(select * from `users` where `id` = ?) union (select * from `users` where `id` = ?)', $builder->toSql());
		$this->assertEquals(array(0 => 1, 1 => 2), $builder->getBindings());
	}


	public function testUnionAlls()
	{
		$builder = $this->getBuilder();
		$builder->select('*')->from('users')->where('id', '=', 1);
		$builder->unionAll($this->getBuilder()->select('*')->from('users')->where('id', '=', 2));
		$this->assertEquals('select * from "users" where "id" = ? union all select * from "users" where "id" = ?', $builder->toSql());
		$this->assertEquals(array(0 => 1, 1 => 2), $builder->getBindings());
	}


	public function testMultipleUnions()
	{
		$builder = $this->getBuilder();
		$builder->select('*')->from('users')->where('id', '=', 1);
		$builder->union($this->getBuilder()->select('*')->from('users')->where('id', '=', 2));
		$builder->union($this->getBuilder()->select('*')->from('users')->where('id', '=', 3));
		$this->assertEquals('select * from "users" where "id" = ? union select * from "users" where "id" = ? union select * from "users" where "id" = ?', $builder->toSql());
		$this->assertEquals(array(0 => 1, 1 => 2, 2 => 3), $builder->getBindings());
	}


	public function testMultipleUnionAlls()
	{
		$builder = $this->getBuilder();
		$builder->select('*')->from('users')->where('id', '=', 1);
		$builder->unionAll($this->getBuilder()->select('*')->from('users')->where('id', '=', 2));
		$builder->unionAll($this->getBuilder()->select('*')->from('users')->where('id', '=', 3));
		$this->assertEquals('select * from "users" where "id" = ? union all select * from "users" where "id" = ? union all select * from "users" where "id" = ?', $builder->toSql());
		$this->assertEquals(array(0 => 1, 1 => 2, 2 => 3), $builder->getBindings());
	}


	public function testSubSelectWhereIns()
	{
		$builder = $this->getBuilder();
		$builder->select('*')->from('users')->whereIn('id', function($q)
		{
			$q->select('id')->from('users')->where('age', '>', 25)->take(3);
		});
		$this->assertEquals('select * from "users" where "id" in (select "id" from "users" where "age" > ? limit 3)', $builder->toSql());
		$this->assertEquals(array(25), $builder->getBindings());

		$builder = $this->getBuilder();
		$builder->select('*')->from('users')->whereNotIn('id', function($q)
		{
			$q->select('id')->from('users')->where('age', '>', 25)->take(3);
		});
		$this->assertEquals('select * from "users" where "id" not in (select "id" from "users" where "age" > ? limit 3)', $builder->toSql());
		$this->assertEquals(array(25), $builder->getBindings());
	}


	public function testBasicWhereNulls()
	{
		$builder = $this->getBuilder();
		$builder->select('*')->from('users')->whereNull('id');
		$this->assertEquals('select * from "users" where "id" is null', $builder->toSql());
		$this->assertEquals(array(), $builder->getBindings());

		$builder = $this->getBuilder();
		$builder->select('*')->from('users')->where('id', '=', 1)->orWhereNull('id');
		$this->assertEquals('select * from "users" where "id" = ? or "id" is null', $builder->toSql());
		$this->assertEquals(array(0 => 1), $builder->getBindings());
	}


	public function testBasicWhereNotNulls()
	{
		$builder = $this->getBuilder();
		$builder->select('*')->from('users')->whereNotNull('id');
		$this->assertEquals('select * from "users" where "id" is not null', $builder->toSql());
		$this->assertEquals(array(), $builder->getBindings());

		$builder = $this->getBuilder();
		$builder->select('*')->from('users')->where('id', '>', 1)->orWhereNotNull('id');
		$this->assertEquals('select * from "users" where "id" > ? or "id" is not null', $builder->toSql());
		$this->assertEquals(array(0 => 1), $builder->getBindings());
	}


	public function testGroupBys()
	{
		$builder = $this->getBuilder();
		$builder->select('*')->from('users')->groupBy('id', 'email');
		$this->assertEquals('select * from "users" group by "id", "email"', $builder->toSql());
	}


	public function testOrderBys()
	{
		$builder = $this->getBuilder();
		$builder->select('*')->from('users')->orderBy('email')->orderBy('age', 'desc');
		$this->assertEquals('select * from "users" order by "email" asc, "age" desc', $builder->toSql());

		$builder = $this->getBuilder();
		$builder->select('*')->from('users')->orderBy('email')->orderByRaw('"age" ? desc', array('foo'));
		$this->assertEquals('select * from "users" order by "email" asc, "age" ? desc', $builder->toSql());
		$this->assertEquals(array('foo'), $builder->getBindings());
	}


	public function testHavings()
	{
		$builder = $this->getBuilder();
		$builder->select('*')->from('users')->having('email', '>', 1);
		$this->assertEquals('select * from "users" having "email" > ?', $builder->toSql());

		$builder = $this->getBuilder();
		$builder->select('*')->from('users')->groupBy('email')->having('email', '>', 1);
		$this->assertEquals('select * from "users" group by "email" having "email" > ?', $builder->toSql());

		$builder = $this->getBuilder();
		$builder->select('email as foo_email')->from('users')->having('foo_email', '>', 1);
		$this->assertEquals('select "email" as "foo_email" from "users" having "foo_email" > ?', $builder->toSql());
	}


	public function testRawHavings()
	{
		$builder = $this->getBuilder();
		$builder->select('*')->from('users')->havingRaw('user_foo < user_bar');
		$this->assertEquals('select * from "users" having user_foo < user_bar', $builder->toSql());

		$builder = $this->getBuilder();
		$builder->select('*')->from('users')->having('baz', '=', 1)->orHavingRaw('user_foo < user_bar');
		$this->assertEquals('select * from "users" having "baz" = ? or user_foo < user_bar', $builder->toSql());
	}


	public function testLimitsAndOffsets()
	{
		$builder = $this->getBuilder();
		$builder->select('*')->from('users')->offset(5)->limit(10);
		$this->assertEquals('select * from "users" limit 10 offset 5', $builder->toSql());

		$builder = $this->getBuilder();
		$builder->select('*')->from('users')->skip(5)->take(10);
		$this->assertEquals('select * from "users" limit 10 offset 5', $builder->toSql());

		$builder = $this->getBuilder();
		$builder->select('*')->from('users')->skip(-5)->take(10);
		$this->assertEquals('select * from "users" limit 10 offset 0', $builder->toSql());

		$builder = $this->getBuilder();
		$builder->select('*')->from('users')->forPage(2, 15);
		$this->assertEquals('select * from "users" limit 15 offset 15', $builder->toSql());

		$builder = $this->getBuilder();
		$builder->select('*')->from('users')->forPage(-2, 15);
		$this->assertEquals('select * from "users" limit 15 offset 0', $builder->toSql());
	}


	public function testWhereShortcut()
	{
		$builder = $this->getBuilder();
		$builder->select('*')->from('users')->where('id', 1)->orWhere('name', 'foo');
		$this->assertEquals('select * from "users" where "id" = ? or "name" = ?', $builder->toSql());
		$this->assertEquals(array(0 => 1, 1 => 'foo'), $builder->getBindings());
	}


	public function testNestedWheres()
	{
		$builder = $this->getBuilder();
		$builder->select('*')->from('users')->where('email', '=', 'foo')->orWhere(function($q)
		{
			$q->where('name', '=', 'bar')->where('age', '=', 25);
		});
		$this->assertEquals('select * from "users" where "email" = ? or ("name" = ? and "age" = ?)', $builder->toSql());
		$this->assertEquals(array(0 => 'foo', 1 => 'bar', 2 => 25), $builder->getBindings());
	}


	public function testFullSubSelects()
	{
		$builder = $this->getBuilder();
		$builder->select('*')->from('users')->where('email', '=', 'foo')->orWhere('id', '=', function($q)
		{
			$q->select(new Raw('max(id)'))->from('users')->where('email', '=', 'bar');
		});

		$this->assertEquals('select * from "users" where "email" = ? or "id" = (select max(id) from "users" where "email" = ?)', $builder->toSql());
		$this->assertEquals(array(0 => 'foo', 1 => 'bar'), $builder->getBindings());
	}


	public function testWhereExists()
	{
		$builder = $this->getBuilder();
		$builder->select('*')->from('orders')->whereExists(function($q)
		{
			$q->select('*')->from('products')->where('products.id', '=', new Raw('"orders"."id"'));
		});
		$this->assertEquals('select * from "orders" where exists (select * from "products" where "products"."id" = "orders"."id")', $builder->toSql());

		$builder = $this->getBuilder();
		$builder->select('*')->from('orders')->whereNotExists(function($q)
		{
			$q->select('*')->from('products')->where('products.id', '=', new Raw('"orders"."id"'));
		});
		$this->assertEquals('select * from "orders" where not exists (select * from "products" where "products"."id" = "orders"."id")', $builder->toSql());

		$builder = $this->getBuilder();
		$builder->select('*')->from('orders')->where('id', '=', 1)->orWhereExists(function($q)
		{
			$q->select('*')->from('products')->where('products.id', '=', new Raw('"orders"."id"'));
		});
		$this->assertEquals('select * from "orders" where "id" = ? or exists (select * from "products" where "products"."id" = "orders"."id")', $builder->toSql());

		$builder = $this->getBuilder();
		$builder->select('*')->from('orders')->where('id', '=', 1)->orWhereNotExists(function($q)
		{
			$q->select('*')->from('products')->where('products.id', '=', new Raw('"orders"."id"'));
		});
		$this->assertEquals('select * from "orders" where "id" = ? or not exists (select * from "products" where "products"."id" = "orders"."id")', $builder->toSql());
	}


	public function testBasicJoins()
	{
		$builder = $this->getBuilder();
		$builder->select('*')->from('users')->join('contacts', 'users.id', '=', 'contacts.id')->leftJoin('photos', 'users.id', '=', 'photos.id');
		$this->assertEquals('select * from "users" inner join "contacts" on "users"."id" = "contacts"."id" left join "photos" on "users"."id" = "photos"."id"', $builder->toSql());

		$builder = $this->getBuilder();
		$builder->select('*')->from('users')->leftJoinWhere('photos', 'users.id', '=', 'bar')->joinWhere('photos', 'users.id', '=', 'foo');
		$this->assertEquals('select * from "users" left join "photos" on "users"."id" = ? inner join "photos" on "users"."id" = ?', $builder->toSql());
		$this->assertEquals(array('bar', 'foo'), $builder->getBindings());
	}


	public function testComplexJoin()
	{
		$builder = $this->getBuilder();
		$builder->select('*')->from('users')->join('contacts', function($j)
		{
			$j->on('users.id', '=', 'contacts.id')->orOn('users.name', '=', 'contacts.name');
		});
		$this->assertEquals('select * from "users" inner join "contacts" on "users"."id" = "contacts"."id" or "users"."name" = "contacts"."name"', $builder->toSql());

		$builder = $this->getBuilder();
		$builder->select('*')->from('users')->join('contacts', function($j)
		{
			$j->where('users.id', '=', 'foo')->orWhere('users.name', '=', 'bar');
		});
		$this->assertEquals('select * from "users" inner join "contacts" on "users"."id" = ? or "users"."name" = ?', $builder->toSql());
		$this->assertEquals(array('foo', 'bar'), $builder->getBindings());
	}


	public function testRawExpressionsInSelect()
	{
		$builder = $this->getBuilder();
		$builder->select(new Raw('substr(foo, 6)'))->from('users');
		$this->assertEquals('select substr(foo, 6) from "users"', $builder->toSql());
	}


	public function testFindReturnsFirstResultByID()
	{
		$builder = $this->getBuilder();
		$builder->getConnection()->shouldReceive('select')->once()->with('select * from "users" where "id" = ? limit 1', array(1))->andReturn(array(array('foo' => 'bar')));
		$builder->getProcessor()->shouldReceive('processSelect')->once()->with($builder, array(array('foo' => 'bar')))->andReturnUsing(function($query, $results) { return $results; });
		$results = $builder->from('users')->find(1);
		$this->assertEquals(array('foo' => 'bar'), $results);
	}


	public function testFirstMethodReturnsFirstResult()
	{
		$builder = $this->getBuilder();
		$builder->getConnection()->shouldReceive('select')->once()->with('select * from "users" where "id" = ? limit 1', array(1))->andReturn(array(array('foo' => 'bar')));
		$builder->getProcessor()->shouldReceive('processSelect')->once()->with($builder, array(array('foo' => 'bar')))->andReturnUsing(function($query, $results) { return $results; });
		$results = $builder->from('users')->where('id', '=', 1)->first();
		$this->assertEquals(array('foo' => 'bar'), $results);
	}


	public function testListMethodsGetsArrayOfColumnValues()
	{
		$builder = $this->getBuilder();
		$builder->getConnection()->shouldReceive('select')->once()->andReturn(array(array('foo' => 'bar'), array('foo' => 'baz')));
		$builder->getProcessor()->shouldReceive('processSelect')->once()->with($builder, array(array('foo' => 'bar'), array('foo' => 'baz')))->andReturnUsing(function($query, $results)
		{
			return $results;
		});
		$results = $builder->from('users')->where('id', '=', 1)->lists('foo');
		$this->assertEquals(array('bar', 'baz'), $results);

		$builder = $this->getBuilder();
		$builder->getConnection()->shouldReceive('select')->once()->andReturn(array(array('id' => 1, 'foo' => 'bar'), array('id' => 10, 'foo' => 'baz')));
		$builder->getProcessor()->shouldReceive('processSelect')->once()->with($builder, array(array('id' => 1, 'foo' => 'bar'), array('id' => 10, 'foo' => 'baz')))->andReturnUsing(function($query, $results)
		{
			return $results;
		});
		$results = $builder->from('users')->where('id', '=', 1)->lists('foo', 'id');
		$this->assertEquals(array(1 => 'bar', 10 => 'baz'), $results);
	}


	public function testImplode()
	{
		// Test without glue.
		$builder = $this->getBuilder();
		$builder->getConnection()->shouldReceive('select')->once()->andReturn(array(array('foo' => 'bar'), array('foo' => 'baz')));
		$builder->getProcessor()->shouldReceive('processSelect')->once()->with($builder, array(array('foo' => 'bar'), array('foo' => 'baz')))->andReturnUsing(function($query, $results)
		{
			return $results;
		});
		$results = $builder->from('users')->where('id', '=', 1)->implode('foo');
		$this->assertEquals('barbaz', $results);

		// Test with glue.
		$builder = $this->getBuilder();
		$builder->getConnection()->shouldReceive('select')->once()->andReturn(array(array('foo' => 'bar'), array('foo' => 'baz')));
		$builder->getProcessor()->shouldReceive('processSelect')->once()->with($builder, array(array('foo' => 'bar'), array('foo' => 'baz')))->andReturnUsing(function($query, $results)
		{
			return $results;
		});
		$results = $builder->from('users')->where('id', '=', 1)->implode('foo', ',');
		$this->assertEquals('bar,baz', $results);
	}


	public function testPaginateCorrectlyCreatesPaginatorInstance()
	{
		$connection = m::mock('Illuminate\Database\ConnectionInterface');
		$grammar = m::mock('Illuminate\Database\Query\Grammars\Grammar');
		$processor = m::mock('Illuminate\Database\Query\Processors\Processor');
		$builder = $this->getMock('Illuminate\Database\Query\Builder', array('getPaginationCount', 'forPage', 'get'), array($connection, $grammar, $processor));
		$paginator = m::mock('Illuminate\Pagination\Factory');
		$paginator->shouldReceive('getCurrentPage')->once()->andReturn(1);
		$connection->shouldReceive('getPaginator')->once()->andReturn($paginator);
		$builder->expects($this->once())->method('forPage')->with($this->equalTo(1), $this->equalTo(15))->will($this->returnValue($builder));
		$builder->expects($this->once())->method('get')->with($this->equalTo(array('*')))->will($this->returnValue(array('foo')));
		$builder->expects($this->once())->method('getPaginationCount')->will($this->returnValue(10));
		$paginator->shouldReceive('make')->once()->with(array('foo'), 10, 15)->andReturn(array('results'));

		$this->assertEquals(array('results'), $builder->paginate(15, array('*')));
	}


	public function testPaginateCorrectlyCreatesPaginatorInstanceForGroupedQuery()
	{
		$connection = m::mock('Illuminate\Database\ConnectionInterface');
		$grammar = m::mock('Illuminate\Database\Query\Grammars\Grammar');
		$processor = m::mock('Illuminate\Database\Query\Processors\Processor');
		$builder = $this->getMock('Illuminate\Database\Query\Builder', array('get'), array($connection, $grammar, $processor));
		$paginator = m::mock('Illuminate\Pagination\Factory');
		$paginator->shouldReceive('getCurrentPage')->once()->andReturn(2);
		$connection->shouldReceive('getPaginator')->once()->andReturn($paginator);
		$builder->expects($this->once())->method('get')->with($this->equalTo(array('*')))->will($this->returnValue(array('foo', 'bar', 'baz')));
		$paginator->shouldReceive('make')->once()->with(array('baz'), 3, 2)->andReturn(array('results'));

		$this->assertEquals(array('results'), $builder->groupBy('foo')->paginate(2, array('*')));
	}


	public function testGetPaginationCountGetsResultCount()
	{
		unset($_SERVER['orders']);
		$builder = $this->getBuilder();
		$builder->getConnection()->shouldReceive('select')->once()->with('select count(*) as aggregate from "users"', array())->andReturn(array(array('aggregate' => 1)));
		$builder->getProcessor()->shouldReceive('processSelect')->once()->andReturnUsing(function($query, $results)
		{
			$_SERVER['orders'] = $query->orders;
			return $results;
		});
		$results = $builder->from('users')->orderBy('foo', 'desc')->getPaginationCount();

		$this->assertNull($_SERVER['orders']);
		unset($_SERVER['orders']);

		$this->assertEquals(array(0 => array('column' => 'foo', 'direction' => 'desc')), $builder->orders);
		$this->assertEquals(1, $results);
	}


<<<<<<< HEAD
	public function testQuickPaginateCorrectlyCreatesPaginatorInstance()
	{
		$connection = m::mock('Illuminate\Database\ConnectionInterface');
		$grammar = m::mock('Illuminate\Database\Query\Grammars\Grammar');
		$processor = m::mock('Illuminate\Database\Query\Processors\Processor');
		$builder = $this->getMock('Illuminate\Database\Query\Builder', array('skip', 'take', 'get'), array($connection, $grammar, $processor));
		$paginator = m::mock('Illuminate\Pagination\Environment');
		$paginator->shouldReceive('getCurrentPage')->once()->andReturn(1);
		$connection->shouldReceive('getPaginator')->once()->andReturn($paginator);
		$builder->expects($this->once())->method('skip')->with($this->equalTo(0))->will($this->returnValue($builder));
		$builder->expects($this->once())->method('take')->with($this->equalTo(16))->will($this->returnValue($builder));
		$builder->expects($this->once())->method('get')->with($this->equalTo(array('*')))->will($this->returnValue(array('foo')));
		$paginator->shouldReceive('make')->once()->with(array('foo'), 15)->andReturn(array('results'));

		$this->assertEquals(array('results'), $builder->simplePaginate(15, array('*')));
	}


	public function testGetPaginationCountGetsResultCountWithSelectDistinct()
	{
		unset($_SERVER['orders']);
		$builder = $this->getBuilder();
		$builder->getConnection()->shouldReceive('select')->once()->with('select count(distinct "foo", "bar") as aggregate from "users"', array())->andReturn(array(array('aggregate' => 1)));
		$builder->getProcessor()->shouldReceive('processSelect')->once()->andReturnUsing(function($query, $results)
		{
			$_SERVER['orders'] = $query->orders;
			return $results;
		});
		$results = $builder->distinct()->select('foo', 'bar')->from('users')->orderBy('foo', 'desc')->getPaginationCount();

		$this->assertNull($_SERVER['orders']);
		unset($_SERVER['orders']);

		$this->assertEquals(array('foo', 'bar'), $builder->columns);
		$this->assertEquals(array(0 => array('column' => 'foo', 'direction' => 'desc')), $builder->orders);
		$this->assertEquals(1, $results);
	}


=======
>>>>>>> f6106c40
	public function testPluckMethodReturnsSingleColumn()
	{
		$builder = $this->getBuilder();
		$builder->getConnection()->shouldReceive('select')->once()->with('select "foo" from "users" where "id" = ? limit 1', array(1))->andReturn(array(array('foo' => 'bar')));
		$builder->getProcessor()->shouldReceive('processSelect')->once()->with($builder, array(array('foo' => 'bar')))->andReturn(array(array('foo' => 'bar')));
		$results = $builder->from('users')->where('id', '=', 1)->pluck('foo');
		$this->assertEquals('bar', $results);
	}


	public function testAggregateFunctions()
	{
		$builder = $this->getBuilder();
		$builder->getConnection()->shouldReceive('select')->once()->with('select count(*) as aggregate from "users"', array())->andReturn(array(array('aggregate' => 1)));
		$builder->getProcessor()->shouldReceive('processSelect')->once()->andReturnUsing(function($builder, $results) { return $results; });
		$results = $builder->from('users')->count();
		$this->assertEquals(1, $results);

		$builder = $this->getBuilder();
		$builder->getConnection()->shouldReceive('select')->once()->with('select count(*) as aggregate from "users"', array())->andReturn(array(array('aggregate' => 1)));
		$builder->getProcessor()->shouldReceive('processSelect')->once()->andReturnUsing(function($builder, $results) { return $results; });
		$results = $builder->from('users')->exists();
		$this->assertTrue($results);

		$builder = $this->getBuilder();
		$builder->getConnection()->shouldReceive('select')->once()->with('select max("id") as aggregate from "users"', array())->andReturn(array(array('aggregate' => 1)));
		$builder->getProcessor()->shouldReceive('processSelect')->once()->andReturnUsing(function($builder, $results) { return $results; });
		$results = $builder->from('users')->max('id');
		$this->assertEquals(1, $results);

		$builder = $this->getBuilder();
		$builder->getConnection()->shouldReceive('select')->once()->with('select min("id") as aggregate from "users"', array())->andReturn(array(array('aggregate' => 1)));
		$builder->getProcessor()->shouldReceive('processSelect')->once()->andReturnUsing(function($builder, $results) { return $results; });
		$results = $builder->from('users')->min('id');
		$this->assertEquals(1, $results);

		$builder = $this->getBuilder();
		$builder->getConnection()->shouldReceive('select')->once()->with('select sum("id") as aggregate from "users"', array())->andReturn(array(array('aggregate' => 1)));
		$builder->getProcessor()->shouldReceive('processSelect')->once()->andReturnUsing(function($builder, $results) { return $results; });
		$results = $builder->from('users')->sum('id');
		$this->assertEquals(1, $results);
	}


	public function testAggregateResetFollowedByGet()
	{
		$builder = $this->getBuilder();
		$builder->getConnection()->shouldReceive('select')->once()->with('select count(*) as aggregate from "users"', array())->andReturn(array(array('aggregate' => 1)));
		$builder->getConnection()->shouldReceive('select')->once()->with('select sum("id") as aggregate from "users"', array())->andReturn(array(array('aggregate' => 2)));
		$builder->getConnection()->shouldReceive('select')->once()->with('select "column1", "column2" from "users"', array())->andReturn(array(array('column1' => 'foo', 'column2' => 'bar')));
		$builder->getProcessor()->shouldReceive('processSelect')->andReturnUsing(function($builder, $results) { return $results; });
		$builder->from('users')->select('column1', 'column2');
		$count = $builder->count();
		$this->assertEquals(1, $count);
		$sum = $builder->sum('id');
		$this->assertEquals(2, $sum);
		$result = $builder->get();
		$this->assertEquals(array(array('column1' => 'foo', 'column2' => 'bar')), $result);
	}


	public function testAggregateResetFollowedBySelectGet()
	{
		$builder = $this->getBuilder();
		$builder->getConnection()->shouldReceive('select')->once()->with('select count("column1") as aggregate from "users"', array())->andReturn(array(array('aggregate' => 1)));
		$builder->getConnection()->shouldReceive('select')->once()->with('select "column2", "column3" from "users"', array())->andReturn(array(array('column2' => 'foo', 'column3' => 'bar')));
		$builder->getProcessor()->shouldReceive('processSelect')->andReturnUsing(function($builder, $results) { return $results; });
		$builder->from('users');
		$count = $builder->count('column1');
		$this->assertEquals(1, $count);
		$result = $builder->select('column2', 'column3')->get();
		$this->assertEquals(array(array('column2' => 'foo', 'column3' => 'bar')), $result);
	}


	public function testAggregateResetFollowedByGetWithColumns()
	{
		$builder = $this->getBuilder();
		$builder->getConnection()->shouldReceive('select')->once()->with('select count("column1") as aggregate from "users"', array())->andReturn(array(array('aggregate' => 1)));
		$builder->getConnection()->shouldReceive('select')->once()->with('select "column2", "column3" from "users"', array())->andReturn(array(array('column2' => 'foo', 'column3' => 'bar')));
		$builder->getProcessor()->shouldReceive('processSelect')->andReturnUsing(function($builder, $results) { return $results; });
		$builder->from('users');
		$count = $builder->count('column1');
		$this->assertEquals(1, $count);
		$result = $builder->get(array('column2', 'column3'));
		$this->assertEquals(array(array('column2' => 'foo', 'column3' => 'bar')), $result);
	}


	public function testInsertMethod()
	{
		$builder = $this->getBuilder();
		$builder->getConnection()->shouldReceive('insert')->once()->with('insert into "users" ("email") values (?)', array('foo'))->andReturn(true);
		$result = $builder->from('users')->insert(array('email' => 'foo'));
		$this->assertTrue($result);
	}


	public function testSQLiteMultipleInserts()
	{
		$builder = $this->getSQLiteBuilder();
		$builder->getConnection()->shouldReceive('insert')->once()->with('insert into "users" ("email", "name") select ? as "email", ? as "name" union select ? as "email", ? as "name"', array('foo', 'taylor', 'bar', 'dayle'))->andReturn(true);
		$result = $builder->from('users')->insert(array(array('email' => 'foo', 'name' => 'taylor'), array('email' => 'bar', 'name' => 'dayle')));
		$this->assertTrue($result);
	}


	public function testInsertGetIdMethod()
	{
		$builder = $this->getBuilder();
		$builder->getProcessor()->shouldReceive('processInsertGetId')->once()->with($builder, 'insert into "users" ("email") values (?)', array('foo'), 'id')->andReturn(1);
		$result = $builder->from('users')->insertGetId(array('email' => 'foo'), 'id');
		$this->assertEquals(1, $result);
	}


	public function testInsertGetIdMethodRemovesExpressions()
	{
		$builder = $this->getBuilder();
		$builder->getProcessor()->shouldReceive('processInsertGetId')->once()->with($builder, 'insert into "users" ("email", "bar") values (?, bar)', array('foo'), 'id')->andReturn(1);
		$result = $builder->from('users')->insertGetId(array('email' => 'foo', 'bar' => new Illuminate\Database\Query\Expression('bar')), 'id');
		$this->assertEquals(1, $result);
	}


	public function testInsertMethodRespectsRawBindings()
	{
		$builder = $this->getBuilder();
		$builder->getConnection()->shouldReceive('insert')->once()->with('insert into "users" ("email") values (CURRENT TIMESTAMP)', array())->andReturn(true);
		$result = $builder->from('users')->insert(array('email' => new Raw('CURRENT TIMESTAMP')));
		$this->assertTrue($result);
	}


	public function testUpdateMethod()
	{
		$builder = $this->getBuilder();
		$builder->getConnection()->shouldReceive('update')->once()->with('update "users" set "email" = ?, "name" = ? where "id" = ?', array('foo', 'bar', 1))->andReturn(1);
		$result = $builder->from('users')->where('id', '=', 1)->update(array('email' => 'foo', 'name' => 'bar'));
		$this->assertEquals(1, $result);

		$builder = $this->getMySqlBuilder();
		$builder->getConnection()->shouldReceive('update')->once()->with('update `users` set `email` = ?, `name` = ? where `id` = ? order by `foo` desc limit 5', array('foo', 'bar', 1))->andReturn(1);
		$result = $builder->from('users')->where('id', '=', 1)->orderBy('foo', 'desc')->limit(5)->update(array('email' => 'foo', 'name' => 'bar'));
		$this->assertEquals(1, $result);
	}


	public function testUpdateMethodWithJoins()
	{
		$builder = $this->getBuilder();
		$builder->getConnection()->shouldReceive('update')->once()->with('update "users" inner join "orders" on "users"."id" = "orders"."user_id" set "email" = ?, "name" = ? where "users"."id" = ?', array('foo', 'bar', 1))->andReturn(1);
		$result = $builder->from('users')->join('orders', 'users.id', '=', 'orders.user_id')->where('users.id', '=', 1)->update(array('email' => 'foo', 'name' => 'bar'));
		$this->assertEquals(1, $result);
	}


	public function testUpdateMethodWithoutJoinsOnPostgres()
	{
		$builder = $this->getPostgresBuilder();
		$builder->getConnection()->shouldReceive('update')->once()->with('update "users" set "email" = ?, "name" = ? where "id" = ?', array('foo', 'bar', 1))->andReturn(1);
		$result = $builder->from('users')->where('id', '=', 1)->update(array('email' => 'foo', 'name' => 'bar'));
		$this->assertEquals(1, $result);
	}


	public function testUpdateMethodWithJoinsOnPostgres()
	{
		$builder = $this->getPostgresBuilder();
		$builder->getConnection()->shouldReceive('update')->once()->with('update "users" set "email" = ?, "name" = ? from "orders" where "users"."id" = ? and "users"."id" = "orders"."user_id"', array('foo', 'bar', 1))->andReturn(1);
		$result = $builder->from('users')->join('orders', 'users.id', '=', 'orders.user_id')->where('users.id', '=', 1)->update(array('email' => 'foo', 'name' => 'bar'));
		$this->assertEquals(1, $result);
	}


	public function testUpdateMethodRespectsRaw()
	{
		$builder = $this->getBuilder();
		$builder->getConnection()->shouldReceive('update')->once()->with('update "users" set "email" = foo, "name" = ? where "id" = ?', array('bar', 1))->andReturn(1);
		$result = $builder->from('users')->where('id', '=', 1)->update(array('email' => new Raw('foo'), 'name' => 'bar'));
		$this->assertEquals(1, $result);
	}


	public function testDeleteMethod()
	{
		$builder = $this->getBuilder();
		$builder->getConnection()->shouldReceive('delete')->once()->with('delete from "users" where "email" = ?', array('foo'))->andReturn(1);
		$result = $builder->from('users')->where('email', '=', 'foo')->delete();
		$this->assertEquals(1, $result);

		$builder = $this->getBuilder();
		$builder->getConnection()->shouldReceive('delete')->once()->with('delete from "users" where "id" = ?', array(1))->andReturn(1);
		$result = $builder->from('users')->delete(1);
		$this->assertEquals(1, $result);
	}


	public function testTruncateMethod()
	{
		$builder = $this->getBuilder();
		$builder->getConnection()->shouldReceive('statement')->once()->with('truncate "users"', array());
		$builder->from('users')->truncate();

		$sqlite = new Illuminate\Database\Query\Grammars\SQLiteGrammar;
		$builder = $this->getBuilder();
		$builder->from('users');
		$this->assertEquals(array(
			'delete from sqlite_sequence where name = ?' => array('users'),
			'delete from "users"' => array(),
		), $sqlite->compileTruncate($builder));
	}


	public function testPostgresInsertGetId()
	{
		$builder = $this->getPostgresBuilder();
		$builder->getProcessor()->shouldReceive('processInsertGetId')->once()->with($builder, 'insert into "users" ("email") values (?) returning "id"', array('foo'), 'id')->andReturn(1);
		$result = $builder->from('users')->insertGetId(array('email' => 'foo'), 'id');
		$this->assertEquals(1, $result);
	}


	public function testMySqlWrapping()
	{
		$builder = $this->getMySqlBuilder();
		$builder->select('*')->from('users');
		$this->assertEquals('select * from `users`', $builder->toSql());
	}


	public function testSQLiteOrderBy()
	{
		$builder = $this->getSQLiteBuilder();
		$builder->select('*')->from('users')->orderBy('email', 'desc');
		$this->assertEquals('select * from "users" order by "email" desc', $builder->toSql());
	}


	public function testSqlServerLimitsAndOffsets()
	{
		$builder = $this->getSqlServerBuilder();
		$builder->select('*')->from('users')->take(10);
		$this->assertEquals('select top 10 * from [users]', $builder->toSql());

		$builder = $this->getSqlServerBuilder();
		$builder->select('*')->from('users')->skip(10);
		$this->assertEquals('select * from (select *, row_number() over (order by (select 0)) as row_num from [users]) as temp_table where row_num >= 11', $builder->toSql());

		$builder = $this->getSqlServerBuilder();
		$builder->select('*')->from('users')->skip(10)->take(10);
		$this->assertEquals('select * from (select *, row_number() over (order by (select 0)) as row_num from [users]) as temp_table where row_num between 11 and 20', $builder->toSql());

		$builder = $this->getSqlServerBuilder();
		$builder->select('*')->from('users')->skip(10)->take(10)->orderBy('email', 'desc');
		$this->assertEquals('select * from (select *, row_number() over (order by [email] desc) as row_num from [users]) as temp_table where row_num between 11 and 20', $builder->toSql());
	}


	public function testMergeWheresCanMergeWheresAndBindings()
	{
		$builder = $this->getBuilder();
		$builder->wheres = array('foo');
		$builder->mergeWheres(array('wheres'), array(12 => 'foo', 13 => 'bar'));
		$this->assertEquals(array('foo', 'wheres'), $builder->wheres);
		$this->assertEquals(array('foo', 'bar'), $builder->getBindings());
	}


	public function testProvidingNullOrFalseAsSecondParameterBuildsCorrectly()
	{
		$builder = $this->getBuilder();
		$builder->select('*')->from('users')->where('foo', null);
		$this->assertEquals('select * from "users" where "foo" is null', $builder->toSql());
	}


	public function testDynamicWhere()
	{
		$method     = 'whereFooBarAndBazOrQux';
		$parameters = array('corge', 'waldo', 'fred');
		$builder    = m::mock('Illuminate\Database\Query\Builder')->makePartial();

		$builder->shouldReceive('where')->with('foo_bar', '=', $parameters[0], 'and')->once()->andReturn($builder);
		$builder->shouldReceive('where')->with('baz', '=', $parameters[1], 'and')->once()->andReturn($builder);
		$builder->shouldReceive('where')->with('qux', '=', $parameters[2], 'or')->once()->andReturn($builder);

		$this->assertEquals($builder, $builder->dynamicWhere($method, $parameters));
	}


	public function testDynamicWhereIsNotGreedy()
	{
		$method     = 'whereIosVersionAndAndroidVersionOrOrientation';
		$parameters = array('6.1', '4.2', 'Vertical');
		$builder    = m::mock('Illuminate\Database\Query\Builder')->makePartial();

		$builder->shouldReceive('where')->with('ios_version', '=', '6.1', 'and')->once()->andReturn($builder);
		$builder->shouldReceive('where')->with('android_version', '=', '4.2', 'and')->once()->andReturn($builder);
		$builder->shouldReceive('where')->with('orientation', '=', 'Vertical', 'or')->once()->andReturn($builder);

		$builder->dynamicWhere($method, $parameters);
	}


	public function testCallTriggersDynamicWhere()
	{
		$builder = $this->getBuilder();

		$this->assertEquals($builder, $builder->whereFooAndBar('baz', 'qux'));
		$this->assertCount(2, $builder->wheres);
	}


	/**
	 * @expectedException BadMethodCallException
	 */
	public function testBuilderThrowsExpectedExceptionWithUndefinedMethod()
	{
		$builder = $this->getBuilder();

		$builder->noValidMethodHere();
	}


	public function setupCacheTestQuery($cache, $driver)
	{
		$connection = m::mock('Illuminate\Database\ConnectionInterface');
		$connection->shouldReceive('getName')->andReturn('connection_name');
		$connection->shouldReceive('getCacheManager')->once()->andReturn($cache);
		$cache->shouldReceive('driver')->once()->andReturn($driver);
		$grammar = new Illuminate\Database\Query\Grammars\Grammar;
		$processor = m::mock('Illuminate\Database\Query\Processors\Processor');

		$builder = $this->getMock('Illuminate\Database\Query\Builder', array('getFresh'), array($connection, $grammar, $processor));
		$builder->expects($this->once())->method('getFresh')->with($this->equalTo(array('*')))->will($this->returnValue(array('results')));
		return $builder->select('*')->from('users')->where('email', 'foo@bar.com');
	}


	public function testMySqlLock()
	{
		$builder = $this->getMySqlBuilder();
		$builder->select('*')->from('foo')->where('bar', '=', 'baz')->lock();
		$this->assertEquals('select * from `foo` where `bar` = ? for update', $builder->toSql());
		$this->assertEquals(array('baz'), $builder->getBindings());

		$builder = $this->getMySqlBuilder();
		$builder->select('*')->from('foo')->where('bar', '=', 'baz')->lock(false);
		$this->assertEquals('select * from `foo` where `bar` = ? lock in share mode', $builder->toSql());
		$this->assertEquals(array('baz'), $builder->getBindings());
	}


	public function testPostgresLock()
	{
		$builder = $this->getPostgresBuilder();
		$builder->select('*')->from('foo')->where('bar', '=', 'baz')->lock();
		$this->assertEquals('select * from "foo" where "bar" = ? for update', $builder->toSql());
		$this->assertEquals(array('baz'), $builder->getBindings());

		$builder = $this->getPostgresBuilder();
		$builder->select('*')->from('foo')->where('bar', '=', 'baz')->lock(false);
		$this->assertEquals('select * from "foo" where "bar" = ? for share', $builder->toSql());
		$this->assertEquals(array('baz'), $builder->getBindings());
	}


	public function testSqlServerLock()
	{
		$builder = $this->getSqlServerBuilder();
		$builder->select('*')->from('foo')->where('bar', '=', 'baz')->lock();
		$this->assertEquals('select * from [foo] with(rowlock,updlock,holdlock) where [bar] = ?', $builder->toSql());
		$this->assertEquals(array('baz'), $builder->getBindings());

		$builder = $this->getSqlServerBuilder();
		$builder->select('*')->from('foo')->where('bar', '=', 'baz')->lock(false);
		$this->assertEquals('select * from [foo] with(rowlock,holdlock) where [bar] = ?', $builder->toSql());
		$this->assertEquals(array('baz'), $builder->getBindings());
	}


	public function testBindingOrder()
	{
		$expectedSql = 'select * from "users" inner join "othertable" on "bar" = ? where "registered" = ? group by "city" having "population" > ? order by match ("foo") against(?)';
		$expectedBindings = array('foo', 1, 3, 'bar');

		$builder = $this->getBuilder();
		$builder->select('*')->from('users')->join('othertable', function($join) { $join->where('bar', '=', 'foo'); })->where('registered', 1)->groupBy('city')->having('population', '>', 3)->orderByRaw('match ("foo") against(?)', array('bar'));
		$this->assertEquals($expectedSql, $builder->toSql());
		$this->assertEquals($expectedBindings, $builder->getBindings());

		// order of statements reversed
		$builder = $this->getBuilder();
		$builder->select('*')->from('users')->orderByRaw('match ("foo") against(?)', array('bar'))->having('population', '>', 3)->groupBy('city')->where('registered', 1)->join('othertable', function($join) { $join->where('bar', '=', 'foo'); });
		$this->assertEquals($expectedSql, $builder->toSql());
		$this->assertEquals($expectedBindings, $builder->getBindings());
	}


	public function testAddBindingWithArrayMergesBindings()
	{
		$builder = $this->getBuilder();
		$builder->addBinding(array('foo', 'bar'));
		$builder->addBinding(array('baz'));
		$this->assertEquals(array('foo', 'bar', 'baz'), $builder->getBindings());
	}


	public function testAddBindingWithArrayMergesBindingsInCorrectOrder()
	{
		$builder = $this->getBuilder();
		$builder->addBinding(array('bar', 'baz'), 'having');
		$builder->addBinding(array('foo'), 'where');
		$this->assertEquals(array('foo', 'bar', 'baz'), $builder->getBindings());
	}


	public function testMergeBuilders()
	{
		$builder = $this->getBuilder();
		$builder->addBinding(array('foo', 'bar'));
		$otherBuilder = $this->getBuilder();
		$otherBuilder->addBinding(array('baz'));
		$builder->mergeBindings($otherBuilder);
		$this->assertEquals(array('foo', 'bar', 'baz'), $builder->getBindings());
	}


	public function testMergeBuildersBindingOrder()
	{
		$builder = $this->getBuilder();
		$builder->addBinding('foo', 'where');
		$builder->addBinding('baz', 'having');
		$otherBuilder = $this->getBuilder();
		$otherBuilder->addBinding('bar', 'where');
		$builder->mergeBindings($otherBuilder);
		$this->assertEquals(array('foo', 'bar', 'baz'), $builder->getBindings());
	}


	protected function getBuilder()
	{
		$grammar = new Illuminate\Database\Query\Grammars\Grammar;
		$processor = m::mock('Illuminate\Database\Query\Processors\Processor');
		return new Builder(m::mock('Illuminate\Database\ConnectionInterface'), $grammar, $processor);
	}


	protected function getPostgresBuilder()
	{
		$grammar = new Illuminate\Database\Query\Grammars\PostgresGrammar;
		$processor = m::mock('Illuminate\Database\Query\Processors\Processor');
		return new Builder(m::mock('Illuminate\Database\ConnectionInterface'), $grammar, $processor);
	}


	protected function getMySqlBuilder()
	{
		$grammar = new Illuminate\Database\Query\Grammars\MySqlGrammar;
		$processor = m::mock('Illuminate\Database\Query\Processors\Processor');
		return new Builder(m::mock('Illuminate\Database\ConnectionInterface'), $grammar, $processor);
	}


	protected function getSQLiteBuilder()
	{
		$grammar = new Illuminate\Database\Query\Grammars\SQLiteGrammar;
		$processor = m::mock('Illuminate\Database\Query\Processors\Processor');
		return new Builder(m::mock('Illuminate\Database\ConnectionInterface'), $grammar, $processor);
	}


	protected function getSqlServerBuilder()
	{
		$grammar = new Illuminate\Database\Query\Grammars\SqlServerGrammar;
		$processor = m::mock('Illuminate\Database\Query\Processors\Processor');
		return new Builder(m::mock('Illuminate\Database\ConnectionInterface'), $grammar, $processor);
	}

}<|MERGE_RESOLUTION|>--- conflicted
+++ resolved
@@ -718,7 +718,6 @@
 	}
 
 
-<<<<<<< HEAD
 	public function testQuickPaginateCorrectlyCreatesPaginatorInstance()
 	{
 		$connection = m::mock('Illuminate\Database\ConnectionInterface');
@@ -737,29 +736,6 @@
 	}
 
 
-	public function testGetPaginationCountGetsResultCountWithSelectDistinct()
-	{
-		unset($_SERVER['orders']);
-		$builder = $this->getBuilder();
-		$builder->getConnection()->shouldReceive('select')->once()->with('select count(distinct "foo", "bar") as aggregate from "users"', array())->andReturn(array(array('aggregate' => 1)));
-		$builder->getProcessor()->shouldReceive('processSelect')->once()->andReturnUsing(function($query, $results)
-		{
-			$_SERVER['orders'] = $query->orders;
-			return $results;
-		});
-		$results = $builder->distinct()->select('foo', 'bar')->from('users')->orderBy('foo', 'desc')->getPaginationCount();
-
-		$this->assertNull($_SERVER['orders']);
-		unset($_SERVER['orders']);
-
-		$this->assertEquals(array('foo', 'bar'), $builder->columns);
-		$this->assertEquals(array(0 => array('column' => 'foo', 'direction' => 'desc')), $builder->orders);
-		$this->assertEquals(1, $results);
-	}
-
-
-=======
->>>>>>> f6106c40
 	public function testPluckMethodReturnsSingleColumn()
 	{
 		$builder = $this->getBuilder();
